--- conflicted
+++ resolved
@@ -174,10 +174,10 @@
 august-2025-daily-activities.xlsx
 /Production Files
 
-<<<<<<< HEAD
+
 .gemini/
 gha-creds-*.json
-=======
+
 # All themes
 #
 # Note: If you wish to whitelist themes,
@@ -189,4 +189,3 @@
 /node_modules
 /playwright-report
 TB/.env
->>>>>>> 01ac2728
