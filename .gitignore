# Mobility Trailblazers .gitignore
# =================================

# ===== Development & Debug Files =====
/tools/
/sql/
*debug*.php
*diagnose*.php
*fix-*.php
*fix-*.sh
*fix-*.sql
test-*.php
test-*.sh
/testing/

# ===== Security & Credentials =====
*credentials*
*password*
*.env
.env.*
!.env.example
wp-config.php
wp-config-local.php
.claude/settings.local.json

# ===== Temporary Files & Directories =====
/_trash*/
/tmp/
/temp/
*.session
*.cache

# ===== Backup Files =====
*.backup
*.bak
*.old
*backup*.sql
*backup*.php
backup-*/
/archived/
/deprecated/
*-deprecated.*

# ===== Database Files =====
*.sql
*.dump
*.mysql

# ===== Log Files =====
*.log
debug.log
error.log

# ===== IDE & System Files =====
.vscode/
.idea/
*.swp
*.swo
*~
.DS_Store
Thumbs.db

# ===== Scripts & Executables =====
*.ps1
*.bat
cleanup-*.sh
scripts/*credentials*
scripts/*production*.sh
scripts/fix-*.sh

# ===== Data & Sample Files =====
sample-*.csv
test-*.csv
/data/templates/

# ===== Documentation Exceptions =====
# Keep important documentation
!docs/*.md
!README.md
!CHANGELOG.md

# But exclude sensitive docs
docs/*fix*.sql
docs/*USERNAME_FIX_GUIDE*
docs/archive/

# ===== Directory Exclusions =====

/report/
/Photos_candidates/

# ===== Core Plugin Files (Keep These) =====
!mobility-trailblazers.php
!includes/
!assets/
!templates/
!languages/


.internal/
mobility-trailblazers.zip
/Exemple old css
DEPLOYMENT-PLAN.md

# ===== Playwright Test Files & Credentials =====
tests/reports/
tests/.auth/
tests/**/*.webm
tests/**/*.png
tests/config/.env.test
tests/config/.env.test.local

# Test result files

tests/reports/**

# Environment files with credentials
.env.test
.env.test.local
tests/config/.env.test
tests/config/.env.test.local
.env.local
.env.production
.env.staging

# ===== Node.js Dependencies =====
node_modules/
package-lock.json


# ===== CSS Backup Files =====
/css backup/
css-backup/
*css*.backup
*css*.bak
*.css.backup*
*.css.bak*
css-nuclear-backup*.tar.gz
css-nuclear-backup*.zip
*-backup-*.css
performance-report-*.txt
mt_ranking_prototype*.html

# ===== Backup Directories (Added 2025-08-26) =====
/backups/
/.internal/backups/
**/css-backup*/
**/v3/
*-deprecated/

# ===== Miscellaneous Files =====
templates.zip
cssdead.md
redo rank table.md
*.backup-20250825-201601

# Old test directories (now cleaned up)
test-results/
playwright-report/
/.playwright-mcp
/.internal/
/node_modules/
/screenshots/
<<<<<<< HEAD
# Allow test sources to be tracked (artifacts still ignored above)
# /tests/
=======
# Keep test sources tracked; ignore only artifacts and secrets
# tests/
>>>>>>> 4232b469
nul

# ===== Auto-generated minified files =====
# These are generated during build/deployment, not tracked in git
#*.min.css
#*.min.js
#assets/min/
#assets/css/*.min.css
#assets/js/*.min.js
august-2025-daily-activities.xlsx
/Production Files

.gemini/
gha-creds-*.json<|MERGE_RESOLUTION|>--- conflicted
+++ resolved
@@ -161,13 +161,8 @@
 /.internal/
 /node_modules/
 /screenshots/
-<<<<<<< HEAD
-# Allow test sources to be tracked (artifacts still ignored above)
-# /tests/
-=======
 # Keep test sources tracked; ignore only artifacts and secrets
 # tests/
->>>>>>> 4232b469
 nul
 
 # ===== Auto-generated minified files =====
