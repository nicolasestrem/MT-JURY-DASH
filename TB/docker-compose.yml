--- conflicted
+++ resolved
@@ -30,11 +30,7 @@
         define('WP_DEBUG', true);
         define('WP_DEBUG_LOG', true);
         define('WP_DEBUG_DISPLAY', false);
-<<<<<<< HEAD
 
-=======
-<<<<<<< HEAD
->>>>>>> e0f581c6
         define('SCRIPT_DEBUG', false);
         define('MT_DEBUG', false);
         define('SAVEQUERIES', false);
@@ -44,12 +40,8 @@
         define('UPLOADS', 'wp-content/uploads');
         
         /* Memory Limits */
-<<<<<<< HEAD
+        c8337500c88b4bbedc942dd1d4a2dc0548d6b887
 
-=======
-=======
->>>>>>> c8337500c88b4bbedc942dd1d4a2dc0548d6b887
->>>>>>> e0f581c6
         define('WP_MEMORY_LIMIT', '256M');
     volumes:
       - wordpress_data:/var/www/html
